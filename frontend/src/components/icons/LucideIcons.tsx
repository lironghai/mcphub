--- conflicted
+++ resolved
@@ -16,13 +16,9 @@
   AlertCircle,
   Link,
   FileCode,
-<<<<<<< HEAD
+  Download,
   ChevronDown as DropdownIcon,
   Wrench
-=======
-  Download,
-  ChevronDown as DropdownIcon
->>>>>>> 73f3da8f
 } from 'lucide-react'
 
 export {
@@ -43,13 +39,9 @@
   AlertCircle,
   Link,
   FileCode,
-<<<<<<< HEAD
+  Download,
   DropdownIcon,
   Wrench
-=======
-  Download,
-  DropdownIcon
->>>>>>> 73f3da8f
 }
 
 const LucideIcons = {
