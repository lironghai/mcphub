--- conflicted
+++ resolved
@@ -140,7 +140,6 @@
     }
   }
 
-<<<<<<< HEAD
   const handlePromptToggle = async (promptName: string, enabled: boolean) => {
     try {
       const { togglePrompt } = await import('@/services/promptService')
@@ -160,25 +159,27 @@
     } catch (error) {
       console.error('Error toggling prompt:', error)
       showToast(t('tool.toggleFailed'), 'error')
-=======
+    }
+  }
+
   // 生成单个服务器的MCP配置 - 用于深度链接
   const generateSingleServerConfig = async () => {
     try {
       const { getApiUrl } = await import('@/utils/runtime')
       const token = localStorage.getItem('mcphub_token')
-      
+
       // 获取完整的设置配置
       const response = await fetch(getApiUrl('/settings'), {
         headers: {
           'x-auth-token': token || ''
         }
       })
-      
+
       if (response.ok) {
         const result = await response.json()
         if (result.success && result.data && result.data.mcpServers && result.data.mcpServers[server.name]) {
           const serverSettings = result.data.mcpServers[server.name]
-          
+
           // 确保stdio模式下命令参数完整
           if (serverSettings.command && (!serverSettings.type || serverSettings.type === 'stdio')) {
             const config = {
@@ -186,7 +187,7 @@
               args: serverSettings.args || ['-y', server.name],
               ...(serverSettings.env && Object.keys(serverSettings.env).length > 0 && { env: serverSettings.env })
             }
-            
+
             // 确保args参数完整，特别是包名
             if (config.command === 'npx' && config.args.length === 2 && config.args[0] === '-y') {
               if (!config.args[1].startsWith('@') && !config.args[1].includes('/')) {
@@ -194,10 +195,10 @@
                 config.args[1] = `@modelcontextprotocol/server-${server.name}`
               }
             }
-            
+
             return config
           }
-          
+
           // 返回单个服务器配置（不包含外层mcpServers对象）
           return serverSettings
         }
@@ -205,7 +206,7 @@
     } catch (error) {
       console.error('Error fetching server settings:', error)
     }
-    
+
     // 如果无法获取实际配置，生成默认配置
     if (!server.config) {
       return {
@@ -213,7 +214,7 @@
         args: ['-y', `@modelcontextprotocol/server-${server.name}`]
       }
     }
-    
+
     // 根据服务器类型生成相应的配置
     if (server.config.type === 'sse') {
       return {
@@ -233,7 +234,7 @@
         args: server.config.args || ['-y', server.name],
         ...(server.config.env && Object.keys(server.config.env).length > 0 && { env: server.config.env })
       }
-      
+
       // 确保args参数完整，特别是包名
       if (config.command === 'npx' && config.args.length === 2 && config.args[0] === '-y') {
         if (!config.args[1].startsWith('@') && !config.args[1].includes('/')) {
@@ -241,7 +242,7 @@
           config.args[1] = `@modelcontextprotocol/server-${server.name}`
         }
       }
-      
+
       return config
     }
   }
@@ -249,14 +250,14 @@
   // 生成MCP配置JSON - 从mcp_settings.json中读取实际配置 - 用于显示和复制
   const generateMcpConfig = async () => {
     const singleConfig = await generateSingleServerConfig()
-    
+
     // 返回标准的Cursor MCP配置格式（包含mcpServers外层）
     const mcpConfig = {
       mcpServers: {
         [server.name]: singleConfig
       }
     }
-    
+
     return JSON.stringify(mcpConfig, null, 2)
   }
 
@@ -265,38 +266,38 @@
     try {
       const { getApiUrl } = await import('@/utils/runtime')
       const token = localStorage.getItem('mcphub_token')
-      
+
       // 获取完整的设置配置
       const response = await fetch(getApiUrl('/settings'), {
         headers: {
           'x-auth-token': token || ''
         }
       })
-      
+
       if (response.ok) {
         const result = await response.json()
         if (result.success && result.data && result.data.mcpServers && result.data.mcpServers[server.name]) {
           const serverSettings = result.data.mcpServers[server.name]
-          
+
           // 对于stdio模式，Cursor深度链接需要单一command字符串格式
           if (serverSettings.command && (!serverSettings.type || serverSettings.type === 'stdio')) {
             // 将command和args合并为单一字符串
             const fullCommand = serverSettings.args && serverSettings.args.length > 0
               ? `${serverSettings.command} ${serverSettings.args.join(' ')}`
               : `${serverSettings.command} -y @modelcontextprotocol/server-${server.name}`
-            
+
             const config: any = {
               command: fullCommand
             }
-            
+
             // 添加环境变量（如果有）
             if (serverSettings.env && Object.keys(serverSettings.env).length > 0) {
               config.env = serverSettings.env
             }
-            
+
             return config
           }
-          
+
           // 对于其他类型（sse, streamable-http），直接返回原配置
           return serverSettings
         }
@@ -304,14 +305,14 @@
     } catch (error) {
       console.error('Error fetching server settings:', error)
     }
-    
+
     // 如果无法获取实际配置，生成默认配置
     if (!server.config) {
       return {
         command: `npx -y @modelcontextprotocol/server-${server.name}`
       }
     }
-    
+
     // 根据服务器类型生成相应的配置
     if (server.config.type === 'sse') {
       return {
@@ -329,7 +330,7 @@
       const command = server.config.command || 'npx'
       const args = server.config.args || ['-y', `@modelcontextprotocol/server-${server.name}`]
       const fullCommand = `${command} ${args.join(' ')}`
-      
+
       const config: any = { command: fullCommand }
       if (server.config.env && Object.keys(server.config.env).length > 0) {
         config.env = server.config.env
@@ -344,18 +345,18 @@
       const singleConfig = await generateCursorDeepLinkConfig()
       const configJson = JSON.stringify(singleConfig)
       const encodedConfig = btoa(configJson) // Base64编码
-      
+
       // 构建Cursor深度链接
       const deepLink = `cursor://anysphere.cursor-deeplink/mcp/install?name=${encodeURIComponent(server.name)}&config=${encodeURIComponent(encodedConfig)}`
-      
+
       // 尝试打开深度链接
       const a = document.createElement('a')
       a.href = deepLink
       a.click()
-      
+
       // 给用户一些反馈
       showToast(t('cursor.deepLinkOpened'), 'success')
-      
+
       return true
     } catch (error) {
       console.error('Deep link installation failed:', error)
@@ -388,9 +389,9 @@
     if (!mcpConfig && !configLoading) {
       await loadMcpConfig()
     }
-    
+
     const config = mcpConfig || '{}'
-    
+
     if (navigator.clipboard && window.isSecureContext) {
       try {
         await navigator.clipboard.writeText(config)
@@ -425,9 +426,9 @@
   const copyClaudeCodeCommand = async () => {
     const singleConfig = await generateSingleServerConfig()
     const configJson = JSON.stringify(singleConfig, null, 2)
-    
+
     const command = `claude mcp add-json "${server.name}" '${configJson.replace(/'/g, "\\'")}'`
-    
+
     if (navigator.clipboard && window.isSecureContext) {
       try {
         await navigator.clipboard.writeText(command)
@@ -458,7 +459,7 @@
   const installToCursor = async () => {
     try {
       const deepLinkSuccess = await tryDeepLinkInstall()
-      
+
       if (!deepLinkSuccess) {
         // 如果深度链接失败，显示错误提示并建议使用复制配置方式
         showToast(t('cursor.deepLinkFailed'), 'error')
@@ -466,7 +467,6 @@
     } catch (error) {
       console.error('Error installing to Cursor:', error)
       showToast(t('cursor.installFailed'), 'error')
->>>>>>> 73f3da8f
     }
   }
 
@@ -489,7 +489,6 @@
               <span>{server.tools?.length || 0} {t('server.tools')}</span>
             </div>
 
-<<<<<<< HEAD
             {/* Prompt count display */}
             <div className="flex items-center px-2 py-1 bg-purple-50 text-purple-700 rounded-full text-sm btn-primary">
               <svg className="w-4 h-4 mr-1" fill="currentColor" viewBox="0 0 20 20">
@@ -498,7 +497,7 @@
               </svg>
               <span>{server.prompts?.length || 0} {t('server.prompts')}</span>
             </div>
-=======
+
             {/* Custom tags display */}
             {server.tags && server.tags.length > 0 && (
               <div className="flex items-center gap-1 max-w-xs overflow-hidden">
@@ -517,7 +516,6 @@
                 )}
               </div>
             )}
->>>>>>> 73f3da8f
 
             {server.error && (
               <div className="relative">
@@ -638,11 +636,11 @@
                 <h6 className={`font-medium ${server.enabled === false ? 'text-gray-600' : 'text-gray-900'} mb-4`}>{t('server.prompts')}</h6>
                 <div className="space-y-4">
                   {server.prompts.map((prompt, index) => (
-                    <PromptCard 
-                      key={index} 
-                      server={server.name} 
-                      prompt={prompt} 
-                      onToggle={handlePromptToggle} 
+                    <PromptCard
+                      key={index}
+                      server={server.name}
+                      prompt={prompt}
+                      onToggle={handlePromptToggle}
                     />
                   ))}
                 </div>
@@ -676,7 +674,7 @@
                 </svg>
               </button>
             </div>
-            
+
             <div className="p-6 overflow-y-auto max-h-[calc(90vh-140px)]">
               <div className="mb-6">
                 <h3 className="text-lg font-medium text-gray-900 mb-3">
@@ -685,7 +683,7 @@
                 <p className="text-gray-600 text-sm mb-4">
                   {t('cursor.configurationDescription')}
                 </p>
-                
+
                 <div className="relative mb-6">
                   <pre className="bg-gray-50 rounded-lg p-4 text-sm overflow-x-auto border">
                     {configLoading ? (
@@ -748,7 +746,7 @@
                   <h4 className="text-sm font-medium text-blue-900 mb-2">
                     {t('cursor.installationSteps')}
                   </h4>
-                  
+
                   {/* Cursor 安装步骤 */}
                   {activeTab === 'cursor' && (
                     <ol className="text-sm text-blue-800 space-y-2">
@@ -843,7 +841,7 @@
                 >
                   {t('common.cancel')}
                 </button>
-                
+
                 <button
                   onClick={copyConfigToClipboard}
                   className="px-4 py-2 bg-gray-600 text-white rounded hover:bg-gray-700 btn-secondary transition-colors flex items-center"
@@ -862,32 +860,32 @@
                       boxShadow: '0 4px 15px 0 rgba(116, 75, 162, 0.75)'
                     }}
                   >
-                    <svg 
-                      width="20" 
-                      height="20" 
-                      viewBox="0 0 24 24" 
-                      fill="none" 
+                    <svg
+                      width="20"
+                      height="20"
+                      viewBox="0 0 24 24"
+                      fill="none"
                       className="mr-2"
                     >
-                      <path 
-                        d="M12 2L2 7L12 12L22 7L12 2Z" 
-                        stroke="currentColor" 
-                        strokeWidth="2" 
-                        strokeLinecap="round" 
+                      <path
+                        d="M12 2L2 7L12 12L22 7L12 2Z"
+                        stroke="currentColor"
+                        strokeWidth="2"
+                        strokeLinecap="round"
                         strokeLinejoin="round"
                       />
-                      <path 
-                        d="M2 17L12 22L22 17" 
-                        stroke="currentColor" 
-                        strokeWidth="2" 
-                        strokeLinecap="round" 
+                      <path
+                        d="M2 17L12 22L22 17"
+                        stroke="currentColor"
+                        strokeWidth="2"
+                        strokeLinecap="round"
                         strokeLinejoin="round"
                       />
-                      <path 
-                        d="M2 12L12 17L22 12" 
-                        stroke="currentColor" 
-                        strokeWidth="2" 
-                        strokeLinecap="round" 
+                      <path
+                        d="M2 12L12 17L22 12"
+                        stroke="currentColor"
+                        strokeWidth="2"
+                        strokeLinecap="round"
                         strokeLinejoin="round"
                       />
                     </svg>
