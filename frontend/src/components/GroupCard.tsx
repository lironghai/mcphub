--- conflicted
+++ resolved
@@ -1,12 +1,7 @@
 import { useState, useRef, useEffect } from 'react'
 import { useTranslation } from 'react-i18next'
-<<<<<<< HEAD
 import { Group, Server, IGroupServerConfig } from '@/types'
-import { Edit, Trash, Copy, Check, Link, FileCode, DropdownIcon, Wrench } from '@/components/icons/LucideIcons'
-=======
-import { Group, Server } from '@/types'
-import { Edit, Trash, Copy, Check, Link, FileCode, DropdownIcon, Download } from '@/components/icons/LucideIcons'
->>>>>>> 73f3da8f
+import { Edit, Trash, Copy, Check, Link, FileCode, DropdownIcon, Wrench, Download } from '@/components/icons/LucideIcons'
 import DeleteDialog from '@/components/ui/DeleteDialog'
 import InstallModal from '@/components/ui/InstallModal'
 import { useToast } from '@/contexts/ToastContext'
@@ -33,12 +28,9 @@
   const [showDeleteDialog, setShowDeleteDialog] = useState(false)
   const [copied, setCopied] = useState(false)
   const [showCopyDropdown, setShowCopyDropdown] = useState(false)
-<<<<<<< HEAD
   const [expandedServer, setExpandedServer] = useState<string | null>(null)
-=======
   const [showInstallModal, setShowInstallModal] = useState(false)
   const [groupConfig, setGroupConfig] = useState<string>('')
->>>>>>> 73f3da8f
   const dropdownRef = useRef<HTMLDivElement>(null)
 
   // Close dropdown when clicking outside
@@ -129,7 +121,7 @@
 
   const handleCopyUrl = () => {
     // 如果配置的baseUrl是默认的localhost:3000，则使用当前域名
-    const baseUrl = installConfig.baseUrl === 'http://localhost:3000' 
+    const baseUrl = installConfig.baseUrl === 'http://localhost:3000'
       ? `${window.location.protocol}//${window.location.host}`
       : installConfig.baseUrl;
     copyToClipboard(`${baseUrl}/mcp/${group.id}`)
@@ -137,7 +129,7 @@
 
   const handleCopyJson = () => {
     // 如果配置的baseUrl是默认的localhost:3000，则使用当前域名
-    const baseUrl = installConfig.baseUrl === 'http://localhost:3000' 
+    const baseUrl = installConfig.baseUrl === 'http://localhost:3000'
       ? `${window.location.protocol}//${window.location.host}`
       : installConfig.baseUrl;
     const jsonConfig = {
