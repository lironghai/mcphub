--- conflicted
+++ resolved
@@ -45,13 +45,8 @@
   "author": "",
   "license": "ISC",
   "dependencies": {
-<<<<<<< HEAD
-    "@apidevtools/swagger-parser": "^11.0.1",
+    "@apidevtools/swagger-parser": "^12.0.0",
     "@modelcontextprotocol/sdk": "^1.17.4",
-=======
-    "@apidevtools/swagger-parser": "^12.0.0",
-    "@modelcontextprotocol/sdk": "^1.12.1",
->>>>>>> 73f3da8f
     "@types/adm-zip": "^0.5.7",
     "@types/multer": "^1.4.13",
     "@types/pg": "^8.15.5",
@@ -65,17 +60,10 @@
     "express-validator": "^7.2.1",
     "i18next-fs-backend": "^2.6.0",
     "jsonwebtoken": "^9.0.2",
-<<<<<<< HEAD
     "multer": "^2.0.2",
     "openai": "^4.104.0",
     "openapi-types": "^12.1.3",
     "pg": "^8.16.3",
-=======
-    "multer": "^2.0.1",
-    "openai": "^4.103.0",
-
-    "pg": "^8.16.0",
->>>>>>> 73f3da8f
     "pgvector": "^0.2.1",
     "postgres": "^3.4.7",
     "reflect-metadata": "^0.2.2",
@@ -92,7 +80,6 @@
     "@tailwindcss/postcss": "^4.1.12",
     "@tailwindcss/vite": "^4.1.12",
     "@types/bcryptjs": "^3.0.0",
-<<<<<<< HEAD
     "@types/cors": "^2.8.19",
     "@types/express": "^4.17.23",
     "@types/jest": "^29.5.14",
@@ -100,15 +87,6 @@
     "@types/node": "^22.17.2",
     "@types/react": "^19.1.11",
     "@types/react-dom": "^19.1.7",
-=======
-    "@types/express": "^4.17.21",
-    "@types/jest": "^29.5.5",
-    "@types/jsonwebtoken": "^9.0.9",
-    "@types/node": "^22.15.21",
-    "openapi-types": "^12.1.3",
-    "@types/react": "^19.0.12",
-    "@types/react-dom": "^19.0.4",
->>>>>>> 73f3da8f
     "@types/supertest": "^6.0.3",
     "@types/uuid": "^10.0.0",
     "@typescript-eslint/eslint-plugin": "^6.21.0",
